--- conflicted
+++ resolved
@@ -1021,49 +1021,7 @@
 
         return buf.getvalue()
 
-<<<<<<< HEAD
-    def _read(self, id_, offset, length):
-        """Reads at the specified position until the end of the block
-
-        This method may return less than `length` bytes if a max_obj_size
-        boundary is encountered. It may also read beyond the end of
-        the file, filling the buffer with additional null bytes.
-        
-        This method releases the global lock while it is running.
-        """
-
-        # Calculate required block
-        blockno = offset // self.max_obj_size
-        offset_rel = offset - blockno * self.max_obj_size
-
-        # Don't try to read into the next block
-        if offset_rel + length > self.max_obj_size:
-            length = self.max_obj_size - offset_rel
-
-        try:
-            with self.cache.get(id_, blockno) as fh:
-                fh.seek(offset_rel)
-                buf = fh.read(length)
-
-        except NoSuchObject as exc:
-            log.warning('Backend lost block %d of inode %d (id %s)!',
-                     blockno, id_, exc.key)
-            raise
-
-        except ChecksumError as exc:
-            log.warning('Backend returned malformed data for block %d of inode %d (%s)',
-                     blockno, id_, exc)
-            raise
-
-        if len(buf) == length:
-            return buf
-        else:
-            # If we can't read enough, add null bytes
-            return buf + b"\0" * (length - len(buf))
-
-=======
  
->>>>>>> f11bd38d
     def write(self, fh, offset, buf):
         '''Handle FUSE write requests.
         
@@ -1094,10 +1052,7 @@
 
         return total
 
-
-    # In Python 3, the last two should be mandatory keyword 
-    # arguments
-    def _readwrite(self, id_, offset, buf=None, length=None):
+    def _readwrite(self, id_, offset, *, buf=None, length=None):
         """Read or write as much as we can.
 
         If *buf* is None, read and return up to *length* bytes.
@@ -1138,14 +1093,6 @@
                     buf = fh.read(length)
                         
         except NoSuchObject as exc:
-<<<<<<< HEAD
-            log.warning('Backend lost block %d of inode %d (id %s)!',
-                     blockno, id_, exc.key)
-            raise
-
-        except ChecksumError as exc:
-            log.warning('Backend returned malformed data for block %d of inode %d (%s)',
-=======
             log.error('Backend lost block %d of inode %d (id %s)!',
                       blockno, id_, exc.key)
             self.failsafe = True
@@ -1154,8 +1101,7 @@
 
         except ChecksumError as exc:
             log.error('Backend returned malformed data for block %d of inode %d (%s)',
->>>>>>> f11bd38d
-                     blockno, id_, exc)
+                      blockno, id_, exc)
             self.failsafe = True
             self.broken_blocks[id_].add(blockno)
             raise FUSEError(errno.EIO)
