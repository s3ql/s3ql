--- conflicted
+++ resolved
@@ -8,13 +8,12 @@
 
 from .logging import logging, setup_logging, QuietError
 from .parse_args import ArgumentParser
-<<<<<<< HEAD
+
 from oauth2client.client import OAuth2WebServerFlow
 from oauth2client.client import AccessTokenCredentials
 from  oauth2client.client import OOB_CALLBACK_URN
-=======
 from .common import OAUTH_CLIENT_ID, OAUTH_CLIENT_SECRET
->>>>>>> b2dfac07
+
 import sys
 import textwrap
 import requests
@@ -38,9 +37,9 @@
 
     options =  parser.parse_args(args)
     if options.client_id == '':
-        options.client_id = CLIENT_ID
+        options.client_id = OAUTH_CLIENT_ID
     if options.client_secret == '':
-        options.client_secret = CLIENT_SECRET
+        options.client_secret = OAUTH_CLIENT_SECRET
     return options
 
 def _log_response(r):
@@ -85,7 +84,7 @@
     print("password: %s:%s" % (options.client_secret,credentials.refresh_token))
 
 
-    
+
 
 def googleStorage(options):
     cli = requests.Session()
@@ -93,11 +92,7 @@
     # We need full control in order to be able to update metadata
     # cf. https://stackoverflow.com/questions/24718787
     r = cli.post('https://accounts.google.com/o/oauth2/device/code',
-<<<<<<< HEAD
                  data={ 'client_id': options.client_id,
-=======
-                 data={ 'client_id': OAUTH_CLIENT_ID,
->>>>>>> b2dfac07
                         'scope': 'https://www.googleapis.com/auth/devstorage.full_control' },
                  verify=True, allow_redirects=False, timeout=20)
     req_json = _parse_response(r)
@@ -111,13 +106,8 @@
         time.sleep(req_json['interval'])
 
         r = cli.post('https://accounts.google.com/o/oauth2/token',
-<<<<<<< HEAD
                      data={ 'client_id': options.client_id,
                             'client_secret': options.client_secret,
-=======
-                     data={ 'client_id': OAUTH_CLIENT_ID,
-                            'client_secret': OAUTH_CLIENT_SECRET,
->>>>>>> b2dfac07
                             'code': req_json['device_code'],
                             'grant_type': 'http://oauth.net/grant_type/device/1.0' },
                      verify=True, allow_redirects=False, timeout=20)
@@ -134,8 +124,8 @@
 
     print('Success. Your refresh token is:\n',
           resp_json['refresh_token'])
-    
-    
+
+
 def main(args=None):
 
     if args is None:
