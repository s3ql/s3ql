--- conflicted
+++ resolved
@@ -1,14 +1,10 @@
-<<<<<<< HEAD
-2019-03-09, S3QL UNRELEASED
-
-  * Added Onezone-IA storage-option
-=======
 TBD
 
   * Added a new `--fs-name` option to `mount.s3ql` allowing users
     to specify a name for the fuse mount (This name is visible
     in the first column of the system `mount` command output).
->>>>>>> 5003ec51
+
+  * Added Onezone-IA storage-option
 
 2019-02-09, S3QL 3.0
 
