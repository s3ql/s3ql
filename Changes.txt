--- conflicted
+++ resolved
@@ -1,9 +1,11 @@
-xxx, S3QL 1.1
+unreleased, S3QL HEAD(unstable)
+
+  * Restructured metadata. This should also significantly reduce the
+    size of the SQLite database file.
 
   * Disabled WAL mode again for now because of unexpected problems
     with s3qlcp, s3qllock and s3qlrm (performance going down orders
     of magnitude, and *very* large *.db-wal file in ~/.s3ql).
-    
 
 2011-05-13, S3QL 1.0
 
@@ -26,14 +28,7 @@
     control systems like git and hg.
 
   * Added man pages for all S3QL commands.
-<<<<<<< HEAD
-  
-  * Restructured metadata. This should also significantly reduce the
-    size of the SQLite database file.
-  
-=======
-
->>>>>>> ccc98c55
+
 2011-02-04, S3QL 0.30
 
   * S3QL now defaults to use unencrypted HTTP connections, which
